--- conflicted
+++ resolved
@@ -3,23 +3,7 @@
 .c4p--side-panel__subtitle-text-no-animation-no-action-toolbar {
   display: none;
 }
-<<<<<<< HEAD
-/* ---------------- Slider Statistics Styles (from slider-statistics.tsx) ---------------- */
-.slider-statistics-loading {
-  /* No additional styles needed, but class added for clarity and future extension */
-}
-/* ---------------- Slider List Styles (from slider-list.tsx) ---------------- */
-.slider-list-loading-container {
-  /* No additional styles needed, but class added for clarity and future extension */
-}
-
-.slider-list-flex {
-  /* No additional styles needed, but class added for clarity and future extension */
-}
-/* ---------------- Slider Form Styles (from slider-create-form.tsx) ---------------- */
-=======
-
->>>>>>> d3fce9f4
+
 .slider-form-action-bar {
   display: flex;
   justify-content: space-between;
@@ -443,11 +427,8 @@
 .c4p--create-side-panel__content-text {
   padding: 0 !important;
   margin: 0 !important;
-<<<<<<< HEAD
-=======
 }
 
 .cds--form.c4p--create-side-panel__form {
   padding: 0 !important;
->>>>>>> d3fce9f4
 }