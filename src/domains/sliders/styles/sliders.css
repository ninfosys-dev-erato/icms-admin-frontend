<<<<<<< HEAD
/* Override Carbon for Product Side Panel Subtitle Styles */
.c4p--side-panel__subtitle-text,
.c4p--side-panel__subtitle-text-no-animation-no-action-toolbar {
  display: none;
}
/* ---------------- Slider Statistics Styles (from slider-statistics.tsx) ---------------- */
.slider-statistics-loading {
  /* No additional styles needed, but class added for clarity and future extension */
}
/* ---------------- Slider List Styles (from slider-list.tsx) ---------------- */
.slider-list-loading-container {
  /* No additional styles needed, but class added for clarity and future extension */
}

.slider-list-flex {
  /* No additional styles needed, but class added for clarity and future extension */
}
=======
>>>>>>> 71b6d87a
/* ---------------- Slider Form Styles (from slider-create-form.tsx) ---------------- */
.slider-form-action-bar {
  display: flex;
  justify-content: space-between;
  margin-bottom: 0.5rem;
}

.slider-form-loading {
  margin-bottom: 1rem;
}

.slider-form-fields-row {
  margin-top: 1rem;
  display: flex;
  gap: 1rem;
}

.slider-form-image-section {
  margin-top: 1rem;
}

.slider-form-image-error {
  margin-bottom: 1rem;
  color: var(--cds-text-error);
  font-size: 0.75rem;
}

.slider-form-toggle-row {
  margin-top: 2rem;
}
/* IBM Products Side Panel Override */
.c4p--side-panel.c4p--side-panel--slide-in,
.c4p--side-panel:not(.c4p--side-panel--has-overlay) {
  z-index: 6000;
  box-shadow: none !important;
}

/* Main Container */
.slider-container {
  background-color: var(--cds-ui-02);
  min-height: 100vh;
}

/* Slider Header */
.slider-header {
  padding: 2rem 1rem 1rem 1rem;
}
.slider-breadcrumb {
  margin-bottom: 1.5rem;
}
.slider-header-content {
  display: flex;
  justify-content: space-between;
  align-items: flex-start;
}
.slider-header-left {
  flex: 1;
}
.slider-title {
  font-size: 2rem;
  font-weight: 400;
  margin: 0 0 0.5rem 0;
  text-align: left;
}
.slider-subtitle {
  margin: 0;
  color: var(--cds-text-secondary, #525252);
  text-align: left;
}

/* Slider Filters */
.slider-filters {
  padding: 0 1rem 1rem 1rem;
  display: flex;
  gap: 1rem;
  align-items: center;
  justify-content: flex-end;
}

/* Slider Content */
.slider-content {
  padding: 0 1rem 2rem 1rem;
  text-align: left;
}

/* Slider Side Panel Close Button */
.slider-close-btn {
  position: absolute;
  top: 0.5rem;
  right: 0.5rem;
  z-index: 10;
}

/* Slider Form Panel Content */
.slider-form-panel-content {
  padding: 0;
}

/* Tab Styling - scoped to slider panel/form to avoid global leakage */
.slider-container .translatable-tabs,
#slider-form .translatable-tabs {
  display: flex;
  border-bottom: 1px solid var(--cds-ui-03);
  margin-bottom: 1rem;
}

.slider-container .tab-button,
#slider-form .tab-button {
  padding: 0.75rem 1rem;
  font-size: 0.875rem;
  color: var(--cds-text-02);
  background: none;
  border: none;
  border-bottom: 2px solid transparent;
  cursor: pointer;
  transition: all 0.1s ease;
  font-weight: 400;
}

.slider-container .tab-button:hover:not(:disabled),
#slider-form .tab-button:hover:not(:disabled) {
  color: var(--cds-text-01);
  background-color: var(--cds-ui-02);
}

.slider-container .tab-button.active,
#slider-form .tab-button.active {
  color: var(--cds-interactive-01);
  border-bottom-color: var(--cds-interactive-01);
  font-weight: 600;
}

.slider-container .tab-button:disabled,
#slider-form .tab-button:disabled {
  color: var(--cds-text-03);
  cursor: not-allowed;
}

.slider-container .tab-content,
#slider-form .tab-content {
  padding: 0;
}

/* Upload Area */
.upload-area {
  border: 2px dashed var(--cds-ui-04);
  background-color: var(--cds-ui-02);
  border-radius: 0;
  padding: 2rem;
  text-align: left;
  cursor: pointer;
  transition: all 0.1s ease;
  position: relative;
}

.slider-image-upload-placeholder-text {
  margin: 0;
  font-size: 0.875rem;
}

.slider-image-upload-helper-text {
  margin: 0;
  font-size: 0.75rem;
  color: var(--cds-text-02);
}

.upload-area:hover,
.upload-area:focus {
  border-color: var(--cds-interactive-01);
  background-color: var(--cds-ui-01);
}

.upload-area.drag-over {
  border-color: var(--cds-interactive-01);
  background-color: var(--cds-ui-01);
  box-shadow: 0 0 0 1px var(--cds-interactive-01);
}

.upload-content {
  display: flex;
  flex-direction: column;
  align-items: flex-start;
  gap: 0.5rem;
}

.upload-loading {
  display: flex;
  flex-direction: column;
  align-items: center;
  gap: 1rem;
  width: 100%;
}

.upload-status {
  margin-top: 1rem;
  padding: 1rem;
  background-color: var(--cds-ui-01);
  border: 1px solid var(--cds-ui-03);
  border-radius: 0;
}

.upload-status-content {
  display: flex;
  align-items: center;
  justify-content: center;
}

.file-input {
  display: none;
}

/* Image Preview */
.slider-image-preview {
  width: 100%;
  height: 100%;
  display: flex;
  align-items: center;
  justify-content: flex-start;
  background-color: var(--cds-ui-02);
  border: 1px dashed var(--cds-ui-03);
  border-radius: 0;
  overflow: hidden;
  border-style: none;
}

.slider-image-preview.empty,
.slider-image-preview:empty {
  min-height: 120px;
  color: var(--cds-text-03);
  font-size: 0.875rem;
  justify-content: flex-start;
  padding-left: 1rem;
}

.preview-image {
  width: 100%;
  height: 100%;
  object-fit: cover;
}
/* No .slider-cards-grid class is defined in the slider component */

.slider-card {
  background-color: var(--cds-ui-01);
  border: 1px solid var(--cds-ui-03);
  border-radius: 0;
  padding: 0;
  transition: all 0.1s ease;
  height: 250px;
  display: flex;
  flex-direction: column;
  box-sizing: border-box;
  border-style: none;
}

/* Force Carbon Tile to respect slider card sizing */
.slider-card.slider-flex-item.bx--tile {
  min-width: 280px !important;
  max-width: 340px !important;
  height: 250px !important;
  width: 100% !important;
  box-sizing: border-box;
}

.slider-card:hover {
  border-color: var(--cds-interactive-01);
  box-shadow: 0 2px 6px rgba(0, 0, 0, 0.1);
}

.card-image {
  height: 160px;
  position: relative;
  background-color: var(--cds-ui-02);
  overflow: hidden;
}

/* Position Badge with Overflow Menu */
.position-badge {
  position: absolute;
  top: 0.75rem;
  left: 0.75rem;
  z-index: 10;
  display: flex;
  align-items: center;
  gap: 0.5rem;
}

/* Card Overflow Menu - positioned at bottom-right of entire card */
.card-overflow-menu {
  position: absolute;
  bottom: 0.75rem;
  right: 0.75rem;
  opacity: 0;
  transition: opacity 0.1s ease;
  z-index: 15;
}

.slider-card:hover .card-overflow-menu {
  opacity: 1;
}

.card-image-preview {
  width: 100%;
  height: 100%;
}

.card-image-preview .slider-image-preview {
  width: 100%;
  height: 100%;
}

.card-image-preview .preview-image {
  width: 100%;
  height: 100%;
}

.card-content {
  background-color: var(--cds-ui-01);
  padding: 1rem;
  text-align: left;
  flex: 1 1 auto;
  display: flex;
  flex-direction: column;
  justify-content: flex-start;
}

.card-title {
  font-weight: 600;
  color: var(--cds-text-01);
  margin: 0 0 0.25rem 0;
  font-size: 1rem;
  line-height: 1.25;
  text-align: left;
}

.card-subtitle {
  font-size: 0.875rem;
  color: var(--cds-text-02);
  margin: 0;
  text-align: left;
}

/* Improved Empty State following IBM Carbon Design Guidelines */
.empty-state {
  background-color: var(--cds-ui-01);
  border: 1px solid var(--cds-ui-03);
  border-radius: 0;
  padding: 3rem 2rem;
  margin: 1rem 0;
  text-align: left;
  display: flex;
  align-items: flex-start;
  justify-content: flex-start;
  min-height: 300px;
}

.empty-state-content {
  max-width: 400px;
  display: flex;
  flex-direction: column;
  align-items: flex-start;
  gap: 1rem;
}

.empty-state-icon {
  color: var(--cds-text-03);
  margin-bottom: 0.5rem;
}

.empty-state-title {
  font-weight: 400;
  color: var(--cds-text-01);
  margin: 0 0 0.5rem 0;
  font-size: 1.25rem;
  line-height: 1.4;
  text-align: left;
}

.empty-state-description {
  font-size: 0.875rem;
  color: var(--cds-text-02);
  margin: 0 0 1.5rem 0;
  line-height: 1.5;
  text-align: left;
}

.empty-state-action {
  min-width: 140px;
}

/* Loading Container */
.loading-container {
  background-color: var(--cds-ui-01);
  border: 1px solid var(--cds-ui-03);
  border-radius: 0;
  margin: 0.5rem 0;
  padding: 3rem 2rem;
  display: flex;
  align-items: center;
  justify-content: flex-start;
  min-height: 200px;
}

/* Responsive Grid */
@media (max-width: 672px) {
  .slider-cards-grid .bx--col-lg-6,
  .slider-cards-grid .bx--col-md-4 {
    flex: 0 0 100%;
    max-width: 100%;
  }
}

/* Flex Layout for Slider Cards */
.slider-flex {
  display: grid;
<<<<<<< HEAD
  grid-template-columns: repeat(auto-fill, minmax(320px, 1fr));
  gap: 1.5rem;
  margin-bottom: 2rem;
  padding: 0;
}

.c4p--create-side-panel__form-title-text,
.c4p--create-side-panel__content-text {
  padding: 0 !important;
  margin: 0 !important;
=======
  grid-template-columns: repeat(auto-fit, minmax(280px, 1fr));
  gap: 1rem;
  margin-bottom: 1rem;
>>>>>>> 71b6d87a
}<|MERGE_RESOLUTION|>--- conflicted
+++ resolved
@@ -1,23 +1,3 @@
-<<<<<<< HEAD
-/* Override Carbon for Product Side Panel Subtitle Styles */
-.c4p--side-panel__subtitle-text,
-.c4p--side-panel__subtitle-text-no-animation-no-action-toolbar {
-  display: none;
-}
-/* ---------------- Slider Statistics Styles (from slider-statistics.tsx) ---------------- */
-.slider-statistics-loading {
-  /* No additional styles needed, but class added for clarity and future extension */
-}
-/* ---------------- Slider List Styles (from slider-list.tsx) ---------------- */
-.slider-list-loading-container {
-  /* No additional styles needed, but class added for clarity and future extension */
-}
-
-.slider-list-flex {
-  /* No additional styles needed, but class added for clarity and future extension */
-}
-=======
->>>>>>> 71b6d87a
 /* ---------------- Slider Form Styles (from slider-create-form.tsx) ---------------- */
 .slider-form-action-bar {
   display: flex;
@@ -432,20 +412,7 @@
 /* Flex Layout for Slider Cards */
 .slider-flex {
   display: grid;
-<<<<<<< HEAD
-  grid-template-columns: repeat(auto-fill, minmax(320px, 1fr));
-  gap: 1.5rem;
-  margin-bottom: 2rem;
-  padding: 0;
-}
-
-.c4p--create-side-panel__form-title-text,
-.c4p--create-side-panel__content-text {
-  padding: 0 !important;
-  margin: 0 !important;
-=======
   grid-template-columns: repeat(auto-fit, minmax(280px, 1fr));
   gap: 1rem;
   margin-bottom: 1rem;
->>>>>>> 71b6d87a
 }