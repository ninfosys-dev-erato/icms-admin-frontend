"use client";

import React, { useEffect, useRef, useState } from "react";
import {
  Button,
  Layer,
  Breadcrumb,
  BreadcrumbItem,
  Dropdown,
  ButtonSet,
} from "@carbon/react";
import { SidePanel, CreateSidePanel } from "@carbon/ibm-products";
import "@/lib/ibm-products/config";
import { Add, ArrowLeft, Close, Reset } from "@carbon/icons-react";
import { useTranslations } from "next-intl";
import { SliderList } from "./slider-list";
import { SliderForm } from "./slider-form";
import SidePanelForm from "@/components/shared/side-panel-form";
import { useSliderStore } from "../stores/slider-store";
import { useSliders } from "../hooks/use-slider-queries";
import "../styles/sliders.css";

// Flags are set by importing the config above

export const SliderContainer: React.FC = () => {
  const t = useTranslations("sliders");
  const hasLoadedRef = useRef(false);

  const {
    panelOpen,
    panelMode,
    panelSlider,
    openCreatePanel,
    openEditPanel,
    closePanel,
    isSubmitting,
    setSubmitting,
  } = useSliderStore();

  const { data: listData, isLoading } = useSliders({ page: 1, limit: 12 });
  const [statusFilter, setStatusFilter] = useState<
    "all" | "active" | "inactive"
  >("all");

  const handleCreateNew = () => openCreatePanel();

  const handleEdit = (slider: any) => openEditPanel(slider);

  const handleBackToList = () => closePanel();

  const handleFormSuccess = () => closePanel();

  const handleResetFilters = () => {
    setStatusFilter("all");
  };

  const panelTitle =
    panelMode === "edit" ? t("form.editTitle") : t("form.createTitle");

  return (
    <Layer className="slider-container">
      {/* Page Header */}
      <div className="slider-header">
        <Breadcrumb noTrailingSlash className="slider-breadcrumb">
          <BreadcrumbItem href="#">
            {t("breadcrumbs.home", { default: "Home" })}
          </BreadcrumbItem>
          <BreadcrumbItem isCurrentPage>{t("title")}</BreadcrumbItem>
        </Breadcrumb>
        <div className="slider-header-content">
          <div className="slider-header-left">
            <h1 className="slider-title">
              {t("title", { default: "Sliders" })}
            </h1>
            <p className="slider-subtitle">
              {t("subtitle", {
                default: "Manage homepage sliders, images and visibility.",
              })}
            </p>
          </div>
          <Button
            size="lg"
            renderIcon={Add}
            onClick={handleCreateNew}
            kind="primary"
          >
            {t("actions.createNew")}
          </Button>
        </div>
      </div>

      {/* Filters */}
      <div className="slider-filters">
        <Dropdown
          id="slider-status-dropdown"
          size="md"
          label={t("filters.status")}
          titleText={t("filters.status")}
          items={[
            { id: "all", label: t("filters.all") },
            { id: "active", label: t("status.active") },
            { id: "inactive", label: t("status.inactive") },
          ]}
          selectedItem={{
            id: statusFilter,
            label:
              statusFilter === "all"
                ? t("filters.all")
                : statusFilter === "active"
                  ? t("status.active")
                  : statusFilter === "inactive"
                    ? t("status.inactive")
                    : "",
          }}
          itemToString={(item) => (item ? item.label : "")}
          onChange={({ selectedItem }) =>
            setStatusFilter((selectedItem?.id || "all") as any)
          }
        />
        <Button
          kind="ghost"
          size="md"
          renderIcon={Reset}
          onClick={handleResetFilters}
          disabled={statusFilter === "all"}
        >
          {t("filters.reset")}
        </Button>
      </div>

      {/* Main Content */}
      <div className="slider-content">
        <SliderList onEdit={handleEdit} statusFilter={statusFilter} />
      </div>

      {/* Right side panel for create/edit */}
      <CreateSidePanel
        title={panelTitle}
        subtitle={panelMode === "edit" ? panelSlider?.title?.en : undefined}
        open={!!panelOpen}
        onRequestClose={() => {
          if (!isSubmitting) {
            closePanel();
          }
        }}
        primaryButtonText={
          isSubmitting
            ? panelMode === "edit"
              ? t("actions.updating")
              : t("actions.creating")
            : panelMode === "edit"
              ? t("actions.update")
              : t("actions.createNew")
        }
        secondaryButtonText={t("actions.cancel")}
        onRequestSubmit={() => {
          if (isSubmitting) return;
          setSubmitting(true);
          const formContainer = document.getElementById("slider-form");

          if (formContainer) {
            const form = formContainer.closest("form") as HTMLFormElement;
            if (form) {
              const submitEvent = new Event("submit", {
                cancelable: true,
                bubbles: true,
              });
              form.dispatchEvent(submitEvent);
            } else {
              const customSubmitEvent = new CustomEvent("formSubmit", {
                bubbles: true,
              });
              formContainer.dispatchEvent(customSubmitEvent);
            }
          } else {
            setSubmitting(false);
          }
        }}
        selectorPageContent="#main-content"
<<<<<<< HEAD
        formTitle=""
=======
        formTitle={t("sections.basicInfo")}
>>>>>>> 71b6d87a
        selectorPrimaryFocus="input, textarea, [tabindex]:not([tabindex='-1'])"
        className="slider-sidepanel-form"
      >
        <div className="slider-close-btn">
          <Button
            kind="ghost"
            hasIconOnly
            size="sm"
            iconDescription={t("actions.cancel")}
            onClick={closePanel}
            renderIcon={Close}
          />
        </div>
        <div className="slider-form-panel-content">
          <SliderForm
            mode={panelMode}
            slider={panelSlider as any}
            onSuccess={handleFormSuccess}
            onCancel={closePanel}
          />
        </div>
      </CreateSidePanel>
    </Layer>
  );
};<|MERGE_RESOLUTION|>--- conflicted
+++ resolved
@@ -177,11 +177,7 @@
           }
         }}
         selectorPageContent="#main-content"
-<<<<<<< HEAD
-        formTitle=""
-=======
         formTitle={t("sections.basicInfo")}
->>>>>>> 71b6d87a
         selectorPrimaryFocus="input, textarea, [tabindex]:not([tabindex='-1'])"
         className="slider-sidepanel-form"
       >
