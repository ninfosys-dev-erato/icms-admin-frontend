"use client";

import React, { useEffect, useState } from "react";
import {
  Grid,
  Column,
  NumberInput,
  Toggle,
  InlineLoading,
  Button,
  TextInput,
  FormGroup,
} from "@carbon/react";
import { Reset, Add } from "@carbon/icons-react";
import { useTranslations } from "next-intl";
import { TranslatableField } from "@/components/shared/translatable-field";

import { ImportantLinkFormData } from "../types/important-links";
import { useImportantLinksStore } from "../stores/important-links-store";
import { useCreateImportantLink, useImportantLinks } from "../hooks/use-important-links-queries";

interface ImportantLinksCreateFormProps {
  onSuccess?: () => void;
  onCancel?: () => void;
  className?: string;
}

export const ImportantLinksCreateForm: React.FC<
  ImportantLinksCreateFormProps
> = ({ onSuccess, onCancel, className }) => {
  const t = useTranslations("important-links");
  const createMutation = useCreateImportantLink();
  const { data: listData } = useImportantLinks({ page: 1, limit: 10000 });
  const linkCount = listData?.data?.length || 0;

  const {
    isSubmitting,
    setSubmitting,
    createFormState,
    updateFormField,
    resetCreateForm,
  } = useImportantLinksStore();

<<<<<<< HEAD
  // Validation state
  const [validationErrors, setValidationErrors] = useState<
    Record<string, string>
  >({});
  const [titleTab, setTitleTab] = useState<"en" | "ne">("en");
=======
  // Ensure default order is set when form opens or link count changes
  useEffect(() => {
    if (!createFormState.order || createFormState.order < 1) {
      updateFormField("create", "order", linkCount + 1);
    }
    // eslint-disable-next-line react-hooks/exhaustive-deps
  }, [linkCount]);

  const [validationErrors, setValidationErrors] = useState<Record<string, string>>({});
>>>>>>> 6b911066

  const validateForm = (): boolean => {
    const errors: Record<string, string> = {};
    let firstInvalidTitleLang: "en" | "ne" | null = null;

<<<<<<< HEAD
    // Validate title (per language, only first error shown)
    if (!createFormState.linkTitle.en.trim()) {
=======
    if (!createFormState.linkTitle.en.trim() && !createFormState.linkTitle.ne.trim()) {
>>>>>>> 6b911066
      errors.linkTitle = t("form.linkTitle.validation.required");
      if (!firstInvalidTitleLang) firstInvalidTitleLang = "en";
    } else if (!createFormState.linkTitle.ne.trim()) {
      errors.linkTitle = t("form.linkTitle.validation.required");
      if (!firstInvalidTitleLang) firstInvalidTitleLang = "ne";
    }

    if (!createFormState.linkUrl.trim()) {
      errors.linkUrl = t("form.linkUrl.validation.required");
    } else {
      try {
        new URL(createFormState.linkUrl);
      } catch {
        errors.linkUrl = t("form.linkUrl.validation.invalid");
      }
    }

    if (createFormState.order < 1) {
      errors.order = t("form.order.validation.minimum");
    }

    setValidationErrors(errors);
    if (firstInvalidTitleLang) setTitleTab(firstInvalidTitleLang);
    return Object.keys(errors).length === 0;
  };

  // Listen for parent form submit
  useEffect(() => {
    const handleParentFormSubmit = (e: Event) => {
      e.preventDefault();
      e.stopPropagation();
      setSubmitting(true);

<<<<<<< HEAD
      // Validate and submit the form
=======
>>>>>>> 6b911066
      if (!validateForm()) {
        setSubmitting(false);
        return;
      }

      handleFormSubmission();
    };

    const handleFormSubmission = async () => {
      try {
        await createMutation.mutateAsync({
          linkTitle: createFormState.linkTitle,
          linkUrl: createFormState.linkUrl,
          order: createFormState.order,
          isActive: createFormState.isActive,
        });

        resetCreateForm();
        setValidationErrors({});
        onSuccess?.();
      } catch (error) {
        console.error("Important link creation error:", error);
      } finally {
        setSubmitting(false);
      }
    };

    const formContainer = document.getElementById("important-links-form");
    const parentForm = formContainer?.closest("form");

    if (parentForm) {
      parentForm.addEventListener("submit", handleParentFormSubmit);
<<<<<<< HEAD
      return () => {
        parentForm.removeEventListener("submit", handleParentFormSubmit);
      };
    }
    return undefined;
  }, [
    createFormState,
    createMutation,
    onSuccess,
    t,
    resetCreateForm,
    setSubmitting,
  ]);
=======
      return () => parentForm.removeEventListener("submit", handleParentFormSubmit);
    }
    return undefined;
    // eslint-disable-next-line react-hooks/exhaustive-deps
  }, [createFormState, createMutation, onSuccess]);
>>>>>>> 6b911066

  const handleSubmit = async (event: React.FormEvent) => {
    event.preventDefault();
    event.stopPropagation();
    setSubmitting(true);

    if (!validateForm()) {
      setSubmitting(false);
      return;
    }

    try {
      await createMutation.mutateAsync({
        linkTitle: createFormState.linkTitle,
        linkUrl: createFormState.linkUrl,
        order: createFormState.order,
        isActive: createFormState.isActive,
      });

      resetCreateForm();
      setValidationErrors({});
      onSuccess?.();
    } catch (error) {
      console.error("Important link creation error:", error);
    } finally {
      setSubmitting(false);
    }
  };

<<<<<<< HEAD
  const handleInputChange = (
    field: keyof ImportantLinkFormData,
    value: unknown
  ) => {
=======
  const handleInputChange = (field: keyof ImportantLinkFormData, value: unknown) => {
>>>>>>> 6b911066
    updateFormField("create", field, value);

    if (validationErrors[field]) {
      const newErrors = { ...validationErrors } as any;
      delete newErrors[field as string];
      setValidationErrors(newErrors);
    }
  };

  const handleResetForm = () => {
    resetCreateForm();
    setValidationErrors({});
    updateFormField("create", "order", linkCount + 1);
  };

  return (
    <div>
      <div id="important-links-form">
        <div className="important-links-form-action-bar">
          <Button
            kind="ghost"
            size="sm"
            renderIcon={Reset}
            onClick={handleResetForm}
            disabled={isSubmitting || createMutation.isPending}
          >
            {t("actions.reset")}
          </Button>
        </div>

        {isSubmitting && (
          <div className="important-links-inline-loading">
            <InlineLoading description={t("actions.creating")} />
          </div>
        )}

        <Grid fullWidth>
          <Column lg={16} md={8} sm={4}>
            <TranslatableField
              label={t("form.linkTitle.label")}
              value={createFormState.linkTitle}
              onChange={(linkTitle) =>
                handleInputChange("linkTitle", linkTitle)
              }
              placeholder={{
                en: t("form.linkTitle.placeholder.en"),
                ne: t("form.linkTitle.placeholder.ne"),
              }}
              invalid={!!validationErrors.linkTitle}
              invalidText={validationErrors.linkTitle}
              activeTab={titleTab}
              setActiveTab={setTitleTab}
            />

            <div className="important-links-field-margin">
              <TextInput
                id="linkUrl"
                labelText={t("form.linkUrl.label")}
                value={createFormState.linkUrl}
                onChange={(e) => handleInputChange("linkUrl", (e.target as HTMLInputElement).value)}
                placeholder={t("form.linkUrl.placeholder")}
                invalid={!!validationErrors.linkUrl}
                invalidText={validationErrors.linkUrl}
              />
            </div>

            <div className="important-links-field-margin">
              <NumberInput
                id="order"
                label={t("form.order.label")}
                value={createFormState.order}
                onChange={(event, { value }) => {
                  if (value !== undefined) handleInputChange("order", value);
                }}
                min={1}
                step={1}
                invalid={!!validationErrors.order}
                invalidText={validationErrors.order}
                className="important-links-number-input"
              />
            </div>

            <div className="important-links-toggle-margin">
              <Toggle
                id="isActive"
                labelText={t("form.isActive.label")}
                toggled={createFormState.isActive}
                onToggle={(checked) => handleInputChange("isActive", checked)}
              />
            </div>
          </Column>
        </Grid>
      </div>
    </div>
  );
};<|MERGE_RESOLUTION|>--- conflicted
+++ resolved
@@ -41,13 +41,6 @@
     resetCreateForm,
   } = useImportantLinksStore();
 
-<<<<<<< HEAD
-  // Validation state
-  const [validationErrors, setValidationErrors] = useState<
-    Record<string, string>
-  >({});
-  const [titleTab, setTitleTab] = useState<"en" | "ne">("en");
-=======
   // Ensure default order is set when form opens or link count changes
   useEffect(() => {
     if (!createFormState.order || createFormState.order < 1) {
@@ -57,18 +50,12 @@
   }, [linkCount]);
 
   const [validationErrors, setValidationErrors] = useState<Record<string, string>>({});
->>>>>>> 6b911066
 
   const validateForm = (): boolean => {
     const errors: Record<string, string> = {};
     let firstInvalidTitleLang: "en" | "ne" | null = null;
 
-<<<<<<< HEAD
-    // Validate title (per language, only first error shown)
-    if (!createFormState.linkTitle.en.trim()) {
-=======
     if (!createFormState.linkTitle.en.trim() && !createFormState.linkTitle.ne.trim()) {
->>>>>>> 6b911066
       errors.linkTitle = t("form.linkTitle.validation.required");
       if (!firstInvalidTitleLang) firstInvalidTitleLang = "en";
     } else if (!createFormState.linkTitle.ne.trim()) {
@@ -102,10 +89,6 @@
       e.stopPropagation();
       setSubmitting(true);
 
-<<<<<<< HEAD
-      // Validate and submit the form
-=======
->>>>>>> 6b911066
       if (!validateForm()) {
         setSubmitting(false);
         return;
@@ -138,27 +121,11 @@
 
     if (parentForm) {
       parentForm.addEventListener("submit", handleParentFormSubmit);
-<<<<<<< HEAD
-      return () => {
-        parentForm.removeEventListener("submit", handleParentFormSubmit);
-      };
-    }
-    return undefined;
-  }, [
-    createFormState,
-    createMutation,
-    onSuccess,
-    t,
-    resetCreateForm,
-    setSubmitting,
-  ]);
-=======
       return () => parentForm.removeEventListener("submit", handleParentFormSubmit);
     }
     return undefined;
     // eslint-disable-next-line react-hooks/exhaustive-deps
   }, [createFormState, createMutation, onSuccess]);
->>>>>>> 6b911066
 
   const handleSubmit = async (event: React.FormEvent) => {
     event.preventDefault();
@@ -188,14 +155,7 @@
     }
   };
 
-<<<<<<< HEAD
-  const handleInputChange = (
-    field: keyof ImportantLinkFormData,
-    value: unknown
-  ) => {
-=======
   const handleInputChange = (field: keyof ImportantLinkFormData, value: unknown) => {
->>>>>>> 6b911066
     updateFormField("create", field, value);
 
     if (validationErrors[field]) {
