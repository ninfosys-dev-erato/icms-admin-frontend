--- conflicted
+++ resolved
@@ -214,100 +214,6 @@
 }
 
 html, body {
-<<<<<<< HEAD
-  overflow: hidden !important;
-  overflow-x: hidden !important;
-  overflow-y: hidden !important;
-}
-/* === Micro-fix: 1206–1225px alignment === */
-@media (min-width:1206px) and (max-width:1225px){
-
-  /* align the iCMS header and login form on the same left rail */
-  .login-title.font-dynamic,
-  header .brand-title,
-  header .icms-title {
-    margin-left: var(--gutter-header) !important;
-  }
-
-  .login-form-container {
-    transform: none !important;
-    left: auto !important;
-    margin: 0 !important;
-    margin-left: var(--gutter-header) !important;  /* 👈 align with iCMS */
-    max-width: 520px !important;
-    width: 100% !important;
-  }
-
-  /* keep the "Log in to iCMS" text flush inside container */
-  .login-form-title { margin-left: 0 !important; }
-}
-/* mobile
- 
-*/
-
-
-/* === MOBILE FOOTER = IBM modal style (stacked list) === */
-@media (max-width: 680px){
-
-  /* Show the footer on mobile (override earlier `display:none`) */
-  .login-page-footer,
-  .login-footer{
-    display: block !important;                 /* block container, full width */
-    position: fixed !important;
-    inset: auto 0 0 0 !important;              /* stick to bottom */
-    padding: 16px 16px calc(16px + env(safe-area-inset-bottom,0px)) 16px !important;
-    background: var(--ibm-footer-bg) !important;
-    color: var(--ibm-footer-ink) !important;
-    z-index: 2147483647 !important;
-  }
-
-  /* Reserve space above the fixed footer so content never overlaps */
-  .login-canvas,
-  .login-main{
-    padding-bottom: calc(140px + env(safe-area-inset-bottom,0px)) !important;
-  }
-
-  /* Make links a vertical list (no grid/flex) */
-  .login-page-footer-links{
-    display: block !important;                 /* container becomes block */
-    margin: 0 !important;
-    padding: 0 !important;
-  }
-
-  /* Each link = its own row, left aligned, comfy touch target */
-  .login-page-footer a{
-    display: block !important;
-    text-align: left !important;
-    padding: 12px 0 !important;               /* bigger tap area */
-    margin: 0 !important;
-    white-space: normal !important;           /* never ellipsis */
-    overflow: visible !important;
-    text-overflow: clip !important;
-    border-top: 1px solid rgba(255,255,255,.14);
-  }
-  .login-page-footer a:first-child{
-    border-top: 0 !important;
-  }
-
-  /* “Powered by …” sits as its own row with a divider above */
-  .login-page-footer-right{
-    display: block !important;
-    text-align: left !important;
-    margin-top: 12px !important;
-    padding-top: 12px !important;
-    border-top: 1px solid rgba(255,255,255,.14);
-    white-space: normal !important;
-  }
-
-  /* Comfortable, IBM-like sizing on small screens */
-  .login-page-footer a,
-  .login-page-footer-right{
-    font-size: clamp(13px, 3.8vw, 15px) !important;
-    line-height: 1.35 !important;
-    opacity: .95 !important;
-    color: var(--ibm-footer-ink) !important;
-  }
-=======
   overflow: hidden;
 }
 
@@ -368,61 +274,18 @@
   position: relative;
   display: flex;
   align-items: center;
->>>>>>> a2f9b01a
 }
 
 /* =========================================================
    ADDED (non-destructive) — ensure correct layout everywhere
    ========================================================= */
 
-/* 1) Parent needs positioning context */
-.cds--password-input { position: relative; }
-
-/* 2) Wrapper should not be flex in this page; force inline-block
-      and allow the toggle to escape clipping */
-.cds--password-input .cds--text-input__field-wrapper {
-  position: relative !important;
-  display: inline-block !important;   /* prevent flex side-effects */
-  width: 100% !important;
-  overflow: visible !important;        /* <-- make sure toggle isn't clipped */
-}
-
-/* 3) Make room inside the input (final override) */
-.cds--password-input input.cds--text-input__field {
-  padding-right: 48px !important;
-}
-
-/* 4) Ensure the toggle is visible & clickable across versions */
-.cds--password-input .cds--text-input--password__visibility__toggle,
-.cds--password-input .cds--text-input__password__visibility__toggle,
-.cds--password-input .cds--password-input__visibility__toggle,
-.cds--password-input [data-toggle-password-visibility],
-/* very defensive: any icon-only button inside password input */
-.cds--password-input button[aria-label*="password"],
-.cds--password-input button[title*="password"] {
-  display: inline-flex !important;
-  align-items: center;
-  justify-content: center;
-  position: absolute;
-  right: 12px;
-  top: 50%;
-  transform: translateY(-50%);
-  width: 28px;
-  height: 28px;
-  padding: 0;
-  border: 0;
-  background: transparent;
-  cursor: pointer;
-}
-
-/* 5) Icon sizing */
-.cds--password-input .cds--text-input--password__visibility__toggle svg,
-.cds--password-input .cds--text-input__password__visibility__toggle svg,
-.cds--password-input .cds--password-input__visibility__toggle svg,
-.cds--password-input [data-toggle-password-visibility] svg,
-.cds--password-input button[aria-label*="password"] svg,
-.cds--password-input button[title*="password"] svg {
-  width: 20px;
-  height: 20px;
-  display: block;
+  /* Comfortable, IBM-like sizing on small screens */
+  .login-page-footer a,
+  .login-page-footer-right{
+    font-size: clamp(13px, 3.8vw, 15px) !important;
+    line-height: 1.35 !important;
+    opacity: .95 !important;
+ 
+  }
 }