<<<<<<< HEAD

//ggggg
=======
>>>>>>> 3ce1a844
"use client";

import React, { useState, useCallback, useEffect } from "react";
import {
  Button,
  Tag,
  Pagination,
  InlineLoading,
  Tile,
  OverflowMenu,
  OverflowMenuItem,
  Dropdown,
} from "@carbon/react";
import { Add, Menu, Location, Edit, TrashCan } from "@carbon/icons-react";
import { useTranslations } from "next-intl";
import { Menu as MenuType, MenuQuery, MenuLocation } from "../types/navigation";
<<<<<<< HEAD
=======
import { useNavigationStore } from "../stores/navigation-store";
>>>>>>> 3ce1a844
import {
  useMenus,
  usePublishMenu,
  useUnpublishMenu,
  useDeleteMenu,
} from "../hooks/use-navigation-queries";
import { useRouter } from "@/lib/i18n/routing";
import ConfirmDeleteModal from "@/components/shared/confirm-delete-modal";

interface MenuListProps {
  menus?: MenuType[];
  onEdit?: (menu: MenuType) => void;
  onView?: (menu: MenuType) => void;
  onManageItems?: (menu: MenuType) => void;
  onCreate?: () => void;
  statusFilter?: "all" | "active" | "inactive";
  locationFilter?: MenuLocation | "all";
}

export const MenuList: React.FC<MenuListProps> = ({
  menus: propMenus,
  onEdit,
  onView,
  onManageItems,
  onCreate,
  statusFilter = "all",
  locationFilter = "all",
}) => {
  const t = useTranslations("navigation");
  const router = useRouter();
<<<<<<< HEAD

  const [query, setQuery] = useState<Partial<MenuQuery>>({
    page: 1,
    limit: 12,
  });

=======
  const [currentQuery, setCurrentQuery] = useState<MenuQuery>({
    page: 1,
    limit: 12,
  });

  // Convert filters to backend query parameters
>>>>>>> 3ce1a844
  const isActiveParam =
    statusFilter === "all" ? undefined : statusFilter === "active";
  const locationParam = locationFilter === "all" ? undefined : locationFilter;

  // include page, limit, filters in query params (pass the partial query object)
  const queryResult = useMenus({
    ...(query as Partial<MenuQuery>),
    isActive: isActiveParam,
    location: locationParam,
  });

  const listData = queryResult.data;
  const isLoading = queryResult.isLoading || queryResult.isFetching;
  const pagination = listData?.pagination;

  const publishMutation = usePublishMenu();
  const unpublishMutation = useUnpublishMenu();
  const deleteMutation = useDeleteMenu();

  const [deleteModalOpen, setDeleteModalOpen] = useState(false);
  const [menuToDelete, setMenuToDelete] = useState<MenuType | null>(null);

  // Always use query data — don't freeze first page
  const safeMenus: MenuType[] = Array.isArray(listData?.data)
    ? listData.data
    : Array.isArray(propMenus)
    ? propMenus
    : [];

  // Reset to first page when filters change
  useEffect(() => {
    setQuery((prev) => ({ ...prev, page: 1 }));
  }, [statusFilter, locationFilter]);

  // unified handler (page, optional pageSize) — same pattern as media list
  const handlePageChange = useCallback((page: number, pageSize?: number) => {
    setQuery((prev) => ({ ...prev, page, limit: pageSize ?? prev.limit }));
  }, []);

  const handleDelete = (menu: MenuType) => {
    setMenuToDelete(menu);
    setDeleteModalOpen(true);
  };

  const goToManageItems = (menu: MenuType) => {
    const name = (menu.name?.en || menu.name?.ne || "untitled").trim();
    const slug = name
      .toLowerCase()
      .normalize("NFKD")
      .replace(/\p{Diacritic}/gu, "")
      .replace(/[^a-z0-9]+/g, "-")
      .replace(/(^-|-$)/g, "");
      router.push(`/admin/navigation/${slug || menu.id}`);
    // router.push(`/admin/dashboard/navigation/${slug || menu.id}`);
  };

  const displayMenus = safeMenus.filter((menu) => {
    // statusFilter: 'all' | 'active' | 'inactive'
    if (statusFilter !== "all") {
      const shouldBeActive = statusFilter === "active";
      // Normalize menu.isActive which may be boolean or string like 'ACTIVE'/'active'/'true'
      const menuIsActiveNormalized = (() => {
        const raw = menu.isActive as any;
        if (typeof raw === "boolean") return raw;
        if (typeof raw === "string") {
          const v = raw.toLowerCase();
          return v === "true" || v === "active" || v === "1";
        }
        if (typeof raw === "number") return raw === 1;
        return Boolean(raw);
      })();

      if (menuIsActiveNormalized !== shouldBeActive) return false;
    }

    // locationFilter: MenuLocation | 'all'
    if (locationFilter !== "all") {
      if (menu.location !== locationFilter) return false;
    }
    if (locationFilter !== "all" && menu.location !== locationFilter)
      return false;
    return true;
  });

  const getLocationColor = (location: MenuLocation) => {
    switch (location) {
      case "HEADER":
        return "blue";
      case "FOOTER":
        return "green";
      case "SIDEBAR":
        return "purple";
      case "MOBILE":
        return "teal";
      case "CUSTOM":
        return "gray";
      default:
        return "gray";
    }
  };

  const getLocationLabel = (location: MenuLocation) => {
    switch (location) {
      case "HEADER":
        return "Header";
      case "FOOTER":
        return "Footer";
      case "SIDEBAR":
        return "Sidebar";
      case "MOBILE":
        return "Mobile";
      case "CUSTOM":
        return "Custom";
      default:
        return location;
    }
  };

  // Overflow fix for menu dropdown
  useEffect(() => {
    function adjustOverflowMenus() {
      const dropdowns =
        document.querySelectorAll<HTMLElement>(".cds--overflow-menu-options");
      dropdowns.forEach((el) => {
        el.style.transform = "";
        const rect = el.getBoundingClientRect();
        if (rect.right > window.innerWidth - 8) {
          const overflowAmount = rect.right - (window.innerWidth - 8);
          el.style.transform = `translateX(-${overflowAmount + 20}px)`;
        }
        if (rect.left < 8) {
          el.style.transform = `translateX(${Math.abs(rect.left) + 8}px)`;
        }
      });
    }
    document.addEventListener("click", adjustOverflowMenus);
    window.addEventListener("resize", adjustOverflowMenus);
    return () => {
      document.removeEventListener("click", adjustOverflowMenus);
      window.removeEventListener("resize", adjustOverflowMenus);
    };
  }, []);

  return (
    <div className="menu-list">
      {isLoading && safeMenus.length === 0 ? (
        <div className="loading-container">
          <InlineLoading
            description={t("status.loading", { default: "Loading..." })}
          />
        </div>
      ) : (
        <>
          {displayMenus.length > 0 ? (
            <div className="menu-cards-grid">
              {displayMenus.map((menu: MenuType, index: number) => {
                const displayName =
                  menu.name?.en ||
                  menu.name?.ne ||
                  t("table.noName", { default: "Untitled" });
<<<<<<< HEAD
=======

>>>>>>> 3ce1a844
                return (
                  <div key={menu.id} className="menu-card-wrapper">
                    <div className="menu-card-premium">
                      <div className="menu-card-premium__header">
                        <div className="menu-card-premium__number">
                          #{index + 1}
                        </div>
                        <div className="menu-card-premium__actions">
<<<<<<< HEAD
                          <div className="menu-card-premium__overflow-wrapper">
=======
>>>>>>> 3ce1a844
                            <OverflowMenu
                              size="sm"
                              aria-label={t("table.actions.menu", {
                                default: "Menu actions",
                              })}
                              className="menu-card-premium__overflow"
                            >
                              <OverflowMenuItem
                                itemText={t("table.actions.edit", {
                                  default: "Edit",
                                })}
                                onClick={() => onEdit?.(menu)}
                              >
                                <Edit size={16} />
                              </OverflowMenuItem>
                              <OverflowMenuItem
                                itemText={t("table.actions.manageItems", {
                                  default: "Manage Items",
                                })}
                                onClick={() =>
                                  onManageItems
                                    ? onManageItems(menu)
                                    : goToManageItems(menu)
                                }
                              >
                                <Menu size={16} />
                              </OverflowMenuItem>
                              <OverflowMenuItem
                                hasDivider
                                isDelete
                                itemText={t("table.actions.delete", {
                                  default: "Delete",
                                })}
                                onClick={() => handleDelete(menu)}
                              >
                                <TrashCan size={16} />
                              </OverflowMenuItem>
                              </OverflowMenu>
                          </div>
                        </div>

                      <div className="menu-card-premium__content">
                        <div className="menu-card-premium__title-section">
                          <h3 className="menu-card-premium__title">
                            {displayName}
                          </h3>
                        </div>

                        <div className="menu-card-premium__meta-row">
                          <div className="menu-card-premium__status-tags">
                            <Tag
                              type={menu.isActive ? "green" : "gray"}
                              size="sm"
                              className="menu-card-premium__status-tag"
                            >
                              {menu.isActive
                                ? t("status.active", { default: "Active" })
                                : t("status.inactive", {
                                    default: "Inactive",
                                  })}
                            </Tag>
                            <Tag
                              type={menu.isPublished ? "blue" : "gray"}
                              size="sm"
                              className="menu-card-premium__status-tag"
                            >
                              {menu.isPublished
                                ? t("status.published", {
                                    default: "Published",
                                  })
                                : t("status.draft", { default: "Draft" })}
                            </Tag>
                          </div>

                          <div className="menu-card-premium__location-info">
                            <Tag
                              type={getLocationColor(menu.location)}
                              size="sm"
                              className="menu-card-premium__location-tag"
                            >
                              <Location size={12} />
                              <span>{getLocationLabel(menu.location)}</span>
                            </Tag>
                            <span className="menu-card-premium__item-count">
                              {menu.menuItemCount}{" "}
                              {t("table.items", { default: "items" })}
                            </span>
                          </div>
                        </div>
                      </div>
                    </div>
                  </div>
                );
              })}
            </div>
          ) : (
            <div className="empty-state">
              <div className="empty-state-content">
                <div className="empty-state-icon">
                  <Menu size={48} />
                </div>
                <h3 className="empty-state-title">
                  {statusFilter !== "all" || locationFilter !== "all"
                    ? t("empty.filteredTitle", {
                        status: t(`status.${statusFilter}`),
                        location:
                          locationFilter !== "all"
                            ? getLocationLabel(locationFilter)
                            : "",
                        default: "No menus found",
                      })
                    : t("empty.title", { default: "No menus yet" })}
                </h3>
                <p className="empty-state-description">
                  {statusFilter !== "all" || locationFilter !== "all"
                    ? t("empty.filteredMessage", {
                        default:
                          "Try adjusting your filters to see more results.",
                      })
                    : t("empty.message", {
                        default:
                          "Create your first menu to get started with navigation management.",
                      })}
                </p>
                {onCreate && (
                  <Button
                    kind="primary"
                    onClick={onCreate}
                    className="empty-state-action"
                  >
                    <Add size={16} style={{ marginRight: "0.5rem" }} />
                    {t("actions.createNew", { default: "Create New Menu" })}
                  </Button>
                )}
              </div>
            </div>
          )}

          {(() => {
            const totalItems = pagination?.total ?? 0;
            const shouldShowPagination =
              totalItems > 0 && displayMenus.length > 0;
            return shouldShowPagination ? (
              <div className="pagination-container">
                <Pagination
                  page={query.page}
                  pageSize={query.limit}
                  pageSizes={[12, 24, 48, 96]}
                  totalItems={pagination?.total ?? 0}
                  onChange={({ page, pageSize }) => handlePageChange(page ?? 1, pageSize)}
                  size="md"
                />
              </div>
            ) : null;
          })()}
        </>
      )}
      {/* === UPDATED: i18n title + subtitle for the delete modal === */}
      <ConfirmDeleteModal
        open={deleteModalOpen}
        title={
          menuToDelete
            ? t("modals.deleteMenu.title", {
                default: 'Delete "{name}"',
                name:
                  menuToDelete.name?.en ||
                  menuToDelete.name?.ne ||
                  "menu",
              })
            : t("modals.confirm.title", { default: "Confirm Deletion" })
        }
        subtitle={
          menuToDelete
            ? t("modals.deleteMenu.subtitle", {
                default:
                  'Are you sure you want to delete "{name}"? This action cannot be undone.',
                name:
<<<<<<< HEAD
                  menuToDelete.name?.en ||
                  menuToDelete.name?.ne ||
                  "this menu",
=======
                  menuToDelete.name?.en || menuToDelete.name?.ne || "this menu",
>>>>>>> 3ce1a844
              })
            : undefined
        }
        onConfirm={() => {
          if (menuToDelete) deleteMutation.mutate(menuToDelete.id);
          setDeleteModalOpen(false);
          setMenuToDelete(null);
        }}
        onCancel={() => {
          setDeleteModalOpen(false);
          setMenuToDelete(null);
        }}
      />
    </div>
  );
};<|MERGE_RESOLUTION|>--- conflicted
+++ resolved
@@ -1,8 +1,5 @@
-<<<<<<< HEAD
 
 //ggggg
-=======
->>>>>>> 3ce1a844
 "use client";
 
 import React, { useState, useCallback, useEffect } from "react";
@@ -19,10 +16,6 @@
 import { Add, Menu, Location, Edit, TrashCan } from "@carbon/icons-react";
 import { useTranslations } from "next-intl";
 import { Menu as MenuType, MenuQuery, MenuLocation } from "../types/navigation";
-<<<<<<< HEAD
-=======
-import { useNavigationStore } from "../stores/navigation-store";
->>>>>>> 3ce1a844
 import {
   useMenus,
   usePublishMenu,
@@ -53,21 +46,12 @@
 }) => {
   const t = useTranslations("navigation");
   const router = useRouter();
-<<<<<<< HEAD
 
   const [query, setQuery] = useState<Partial<MenuQuery>>({
     page: 1,
     limit: 12,
   });
 
-=======
-  const [currentQuery, setCurrentQuery] = useState<MenuQuery>({
-    page: 1,
-    limit: 12,
-  });
-
-  // Convert filters to backend query parameters
->>>>>>> 3ce1a844
   const isActiveParam =
     statusFilter === "all" ? undefined : statusFilter === "active";
   const locationParam = locationFilter === "all" ? undefined : locationFilter;
@@ -228,10 +212,7 @@
                   menu.name?.en ||
                   menu.name?.ne ||
                   t("table.noName", { default: "Untitled" });
-<<<<<<< HEAD
-=======
-
->>>>>>> 3ce1a844
+
                 return (
                   <div key={menu.id} className="menu-card-wrapper">
                     <div className="menu-card-premium">
@@ -240,10 +221,7 @@
                           #{index + 1}
                         </div>
                         <div className="menu-card-premium__actions">
-<<<<<<< HEAD
                           <div className="menu-card-premium__overflow-wrapper">
-=======
->>>>>>> 3ce1a844
                             <OverflowMenu
                               size="sm"
                               aria-label={t("table.actions.menu", {
@@ -421,13 +399,9 @@
                 default:
                   'Are you sure you want to delete "{name}"? This action cannot be undone.',
                 name:
-<<<<<<< HEAD
                   menuToDelete.name?.en ||
                   menuToDelete.name?.ne ||
                   "this menu",
-=======
-                  menuToDelete.name?.en || menuToDelete.name?.ne || "this menu",
->>>>>>> 3ce1a844
               })
             : undefined
         }
