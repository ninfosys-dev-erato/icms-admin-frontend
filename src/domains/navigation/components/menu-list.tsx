--- conflicted
+++ resolved
@@ -237,11 +237,6 @@
                               })}
                               className="menu-card-premium__overflow"
                             >
-<<<<<<< HEAD
-                              <TrashCan size={16} />
-                            </OverflowMenuItem>
-                          </OverflowMenu>
-=======
                               <OverflowMenuItem
                                 itemText={t("table.actions.edit", {
                                   default: "Edit",
@@ -274,7 +269,6 @@
                               </OverflowMenuItem>
                               </OverflowMenu>
                           </div>
->>>>>>> 4ae933c3
                         </div>
 
                       <div className="menu-card-premium__content">
