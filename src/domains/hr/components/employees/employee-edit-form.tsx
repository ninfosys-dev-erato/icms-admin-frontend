--- conflicted
+++ resolved
@@ -138,21 +138,11 @@
       errors.name_en = t("errors.validation.nameEnRequired", {
         default: t("errors.validation.nameRequired"),
       });
-<<<<<<< HEAD
-    } else if (formData.name.en.trim().length < 4) {
-      errors.name_en = t("errors.validation.nameMinLength", { min: 4 });
-=======
->>>>>>> 1c5dcf0f
     }
     if (!formData.name.ne.trim()) {
       errors.name_ne = t("errors.validation.nameNeRequired", {
         default: t("errors.validation.nameRequired"),
       });
-<<<<<<< HEAD
-    } else if (formData.name.ne.trim().length < 4) {
-      errors.name_ne = t("errors.validation.nameMinLength", { min: 4 });
-=======
->>>>>>> 1c5dcf0f
     }
     if (!formData.position.en.trim()) {
       errors.position_en = t("errors.validation.positionEnRequired", {
@@ -322,10 +312,6 @@
                   en: t("form.name.placeholder.en"),
                   ne: t("form.name.placeholder.ne"),
                 }}
-<<<<<<< HEAD
-                required
-=======
->>>>>>> 1c5dcf0f
                 invalid={
                   !!validationErrors.name_en || !!validationErrors.name_ne
                 }
