--- conflicted
+++ resolved
@@ -287,13 +287,10 @@
   return (
     <div>
       <div id="hr-form">
-<<<<<<< HEAD
-=======
         {/* Top action bar */}
         {/* reset button removed from edit form */}
         <div className="employee-form-actionbar employee-form-actionbar--edit">
         </div>
->>>>>>> b275de67
         {isSubmitting && (
           <div className="employee-form-loading">
             <InlineLoading description={t("form.saving")} />
