--- conflicted
+++ resolved
@@ -809,11 +809,7 @@
   display: flex;
   justify-content: space-between;
   align-items: center;
-<<<<<<< HEAD
-  margin-top: -2rem;
-=======
   /* margin-top: -2rem; */
->>>>>>> d3fce9f4
 }
 
 .employee-form-title {
@@ -928,16 +924,7 @@
 .c4p--side-panel__subtitle-text-no-animation-no-action-toolbar {
   display: none;
 }
-<<<<<<< HEAD
-
-.cds--form.c4p--create-side-panel__form,
-.c4p--side-panel,
-.c4p--side-panel__inner-content--no-animated-title,
-.c4p--side-panel__content {
-  padding-block-start: 0;
-=======
  
 .c4p--side-panel, .c4p--side-panel__inner-content--no-animated-title {
   padding-top: 0;
->>>>>>> d3fce9f4
 }